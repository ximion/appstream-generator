--- conflicted
+++ resolved
@@ -3,11 +3,7 @@
     default_options : ['c_std=c23', 'cpp_std=c++23'],
     subproject_dir : 'contrib/subprojects',
     license : 'LGPL-3.0+',
-<<<<<<< HEAD
-    version : '0.9.3'
-=======
     version : '0.10.0'
->>>>>>> 3926cba5
 )
 
 asgen_version = meson.project_version()
